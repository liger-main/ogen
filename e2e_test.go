--- conflicted
+++ resolved
@@ -113,7 +113,6 @@
 	return s.pet, nil
 }
 
-<<<<<<< HEAD
 func (s *sampleAPIServer) PetGetAvatarByID(ctx context.Context, params api.PetGetAvatarByIDParams) (api.PetGetAvatarByIDRes, error) {
 	switch params.PetID {
 	case petNotFoundID:
@@ -157,7 +156,8 @@
 
 		return &api.PetUploadAvatarByIDOK{}, nil
 	}
-=======
+}
+
 func (s *sampleAPIServer) ErrorGet(ctx context.Context) (api.ErrorStatusCode, error) {
 	return api.ErrorStatusCode{
 		StatusCode: http.StatusInternalServerError,
@@ -165,7 +165,6 @@
 			Message: "test_error",
 		},
 	}, nil
->>>>>>> 037e1933
 }
 
 //go:embed _testdata/pet.json
@@ -320,7 +319,6 @@
 			})
 		})
 
-<<<<<<< HEAD
 		t.Run("PetUploadAvatar", func(t *testing.T) {
 			t.Run("OK", func(t *testing.T) {
 				stream := api.Stream{
@@ -381,21 +379,21 @@
 				require.NoError(t, err)
 				assert.IsType(t, &api.ErrorStatusCode{}, got, fmt.Sprintf("receive response %v", got))
 			})
-=======
-		t.Run("ErrorGet", func(t *testing.T) {
-			got, err := client.ErrorGet(ctx)
-			require.NoError(t, err)
-
-			errStatusCode := api.ErrorStatusCode{
-				StatusCode: http.StatusInternalServerError,
-				Response: api.Error{
-					Message: "test_error",
-				},
-			}
-			assert.Equal(t, errStatusCode, got)
->>>>>>> 037e1933
+			t.Run("ErrorGet", func(t *testing.T) {
+				got, err := client.ErrorGet(ctx)
+				require.NoError(t, err)
+
+				errStatusCode := api.ErrorStatusCode{
+					StatusCode: http.StatusInternalServerError,
+					Response: api.Error{
+						Message: "test_error",
+					},
+				}
+				assert.Equal(t, errStatusCode, got)
+			})
 		})
 	})
+
 	t.Run("TechEmpower", func(t *testing.T) {
 		// Using TechEmpower as most popular general purpose framework benchmark.
 		// https://github.com/TechEmpower/FrameworkBenchmarks/wiki/Project-Information-Framework-Tests-Overview#test-types
