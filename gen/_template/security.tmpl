{{ define "security" }}
{{- /*gotype: github.com/ogen-go/ogen/gen.TemplateConfig*/ -}}
{{ template "header" $ }}
{{- if $.Securities }}

var securityScopes = map[string][]string {
{{- range $s := $.Securities }}
    {{- range $operationName, $scopes := $s.Scopes }}
        {{- if $scopes }}
            {{ quote $operationName }}: []string{
            {{- range $scope := $scopes }}
                {{ quote $scope }},
            {{- end}}
            },
        {{- end }}
    {{- end }}
{{- end }}
}

{{- if $.PathsServerEnabled }}
// SecurityHandler is handler for security parameters.
type SecurityHandler interface {
{{- range $name, $s := $.Securities }}
	// Handle{{ $s.Type.Name }} handles {{ $name }} security.
	{{- template "godoc" $s.GoDoc }}
	{{- if $s.Format.IsCustomSecurity }}
	Handle{{ $s.Type.Name }}(ctx context.Context, operationName string, req *http.Request) (context.Context, error)
	{{- else }}
	Handle{{ $s.Type.Name }}(ctx context.Context, operationName string, t {{ $s.Type.Name }}) (context.Context, error)
	{{- end }}
{{- end }}
}

func findAuthorization(h http.Header, prefix string) (string, bool) {
	v, ok := h["Authorization"]
	if !ok {
		return "", false
	}
	for _, vv := range v {
		scheme, value, ok := strings.Cut(vv, " ")
		if !ok || !strings.EqualFold(scheme, prefix) {
			continue
		}
		return value, true
	}
	return "", false
}

{{ range $s := $.Securities }}
func (s *Server) security{{ $s.Type.Name }}(ctx context.Context, operationName string, req *http.Request) (context.Context, bool, error) {
	{{- if $s.Format.IsAPIKeySecurity }}
		var t {{ $s.Type.Name }}
        const parameterName = {{ quote $s.ParameterName }}
		{{- if $s.Kind.IsHeader }}
		value := req.Header.Get(parameterName)
		if value == "" {
			return ctx, false, nil
		}
		{{- else if $s.Kind.IsQuery }}
		q := req.URL.Query()
		if !q.Has(parameterName) {
			return ctx, false, nil
		}
		value := q.Get(parameterName)
        {{- else if $s.Kind.IsCookie }}
	    var value string
		switch cookie, err := req.Cookie(parameterName); {
		case err == nil: // if NO error
			value = cookie.Value
		case errors.Is(err, http.ErrNoCookie):
			return ctx, false, nil
		default:
			return nil, false, errors.Wrap(err, "get cookie value")
		}
		{{- else }}
            {{ errorf "unexpected security %q:%q" $s.Kind $s.Format }}
		{{- end }}
		t.APIKey = value
    {{- else if $s.Format.IsBasicHTTPSecurity }}
		var t {{ $s.Type.Name }}
		if _, ok := findAuthorization(req.Header, "Basic"); !ok {
			return ctx, false, nil
		}
		username, password, ok := req.BasicAuth()
		if !ok {
			return nil, false, errors.New("invalid basic auth")
		}
		t.Username = username
		t.Password = password
	{{- else if $s.Format.IsBearerSecurity }}
		var t {{ $s.Type.Name }}
		token, ok := findAuthorization(req.Header, "Bearer")
		if !ok {
			return ctx, false, nil
		}
		t.Token = token
	{{- else if $s.Format.IsOAuth2Security }}
		var t {{ $s.Type.Name }}
		token, ok := findAuthorization(req.Header, "Bearer")
		if !ok {
			return ctx, false, nil
		}
		t.Token = token
		t.Scopes = securityScopes[operationName]
	{{- else if $s.Format.IsCustomSecurity }}
		t := req
	{{- else }}
        {{ errorf "unexpected security %q:%q" $s.Kind $s.Format }}
	{{- end }}
	rctx, err := s.sec.Handle{{ $s.Type.Name }}(ctx, operationName, t)
	if errors.Is(err, ogenerrors.ErrSkipServerSecurity) {
		return nil, false, nil
	} else if err != nil {
		return nil, false, err
	}
	return rctx, true, err
}
{{- end }}
{{- end }}

{{- if $.PathsClientEnabled }}
// SecuritySource is provider of security values (tokens, passwords, etc.).
type SecuritySource interface {
{{- range $name, $s := $.Securities }}
	// {{ $s.Type.Name }} provides {{ $name }} security value.
	{{- template "godoc" $s.GoDoc }}
	{{- if $s.Format.IsCustomSecurity }}
<<<<<<< HEAD
    {{ $s.Type.Name }}(ctx context.Context, operationName string, scopes []string, paramsByName map[string]interface{}, req *http.Request) error
	{{- else }}
    {{ $s.Type.Name }}(ctx context.Context, operationName string, scopes []string, paramsByName map[string]interface{}) ({{ $s.Type.Name }}, error)
=======
		{{- if $.SecurityReentrantEnabled }}
		{{ $s.Type.Name }}(ctx context.Context, operationName string, req *http.Request, client *Client) error
		{{- else }}
		{{ $s.Type.Name }}(ctx context.Context, operationName string, req *http.Request) error
		{{- end }}
	{{- else }}
		{{- if $.SecurityReentrantEnabled }}
		{{ $s.Type.Name }}(ctx context.Context, operationName string, client *Client) ({{ $s.Type.Name }}, error)
		{{- else }}
		{{ $s.Type.Name }}(ctx context.Context, operationName string) ({{ $s.Type.Name }}, error)
		{{- end }}
>>>>>>> d44add5a
	{{- end }}
{{- end }}
}

{{- range $s := $.Securities }}
func (s *Client) security{{ $s.Type.Name }}(ctx context.Context, operationName string, paramsByName map[string]interface{}, req *http.Request) error {
	{{- if $s.Format.IsCustomSecurity }}
<<<<<<< HEAD
		if err := s.sec.{{ $s.Type.Name }}(ctx, operationName, securityScopes[operationName], paramsByName, req); err != nil {
			return errors.Wrap(err, {{ printf "security source %q" $s.Type.Name | quote }})
		}
	{{- else }}
		t, err := s.sec.{{ $s.Type.Name }}(ctx, operationName, securityScopes[operationName], paramsByName)
=======
		{{- if $.SecurityReentrantEnabled }}
		if err := s.sec.{{ $s.Type.Name }}(ctx, operationName, req, s); err != nil {
		{{- else }}
		if err := s.sec.{{ $s.Type.Name }}(ctx, operationName, req); err != nil {
		{{- end }}
			return errors.Wrap(err, {{ printf "security source %q" $s.Type.Name | quote }})
		}
	{{- else }}
		{{- if $.SecurityReentrantEnabled }}
		t, err := s.sec.{{ $s.Type.Name }}(ctx, operationName, s)
		{{- else }}
		t, err := s.sec.{{ $s.Type.Name }}(ctx, operationName)
		{{- end }}
>>>>>>> d44add5a
		if err != nil {
			return errors.Wrap(err, {{ printf "security source %q" $s.Type.Name | quote }})
		}
		{{- if $s.Format.IsAPIKeySecurity }}
			{{- if $s.Kind.IsHeader }}
			req.Header.Set({{ quote $s.ParameterName }}, t.APIKey)
			{{- else if $s.Kind.IsQuery }}
			q := req.URL.Query()
			q.Set({{ quote $s.ParameterName }}, t.APIKey)
			req.URL.RawQuery = q.Encode()
			{{- else if $s.Kind.IsCookie }}
			req.AddCookie(&http.Cookie{
				Name: {{ quote $s.ParameterName }},
				Value: t.APIKey,
			})
			{{- else }}
				{{ errorf "unexpected security %q:%q" $s.Kind $s.Format }}
			{{- end }}
		{{- else if $s.Format.IsBasicHTTPSecurity }}
			req.SetBasicAuth(t.Username, t.Password)
		{{- else if $s.Format.IsBearerSecurity }}
			req.Header.Set("Authorization", "Bearer " + t.Token)
		{{- else if $s.Format.IsOAuth2Security }}
			req.Header.Set("Authorization", "Bearer " + t.Token)
		{{- else }}
			{{ errorf "unexpected security %q:%q" $s.Kind $s.Format }}
		{{- end }}
	{{- end }}
	return nil
}
{{- end }}
{{- end }}

{{- end }}
{{ end }}<|MERGE_RESOLUTION|>--- conflicted
+++ resolved
@@ -125,23 +125,17 @@
 	// {{ $s.Type.Name }} provides {{ $name }} security value.
 	{{- template "godoc" $s.GoDoc }}
 	{{- if $s.Format.IsCustomSecurity }}
-<<<<<<< HEAD
-    {{ $s.Type.Name }}(ctx context.Context, operationName string, scopes []string, paramsByName map[string]interface{}, req *http.Request) error
-	{{- else }}
-    {{ $s.Type.Name }}(ctx context.Context, operationName string, scopes []string, paramsByName map[string]interface{}) ({{ $s.Type.Name }}, error)
-=======
 		{{- if $.SecurityReentrantEnabled }}
-		{{ $s.Type.Name }}(ctx context.Context, operationName string, req *http.Request, client *Client) error
+		{{ $s.Type.Name }}(ctx context.Context, operationName string, scopes []string, paramsByName map[string]interface{}, req *http.Request, client *Client) error
 		{{- else }}
-		{{ $s.Type.Name }}(ctx context.Context, operationName string, req *http.Request) error
+		{{ $s.Type.Name }}(ctx context.Context, operationName string, scopes []string, paramsByName map[string]interface{}, req *http.Request) error
 		{{- end }}
 	{{- else }}
 		{{- if $.SecurityReentrantEnabled }}
-		{{ $s.Type.Name }}(ctx context.Context, operationName string, client *Client) ({{ $s.Type.Name }}, error)
+		{{ $s.Type.Name }}(ctx context.Context, operationName string, scopes []string, paramsByName map[string]interface{}, client *Client) ({{ $s.Type.Name }}, error)
 		{{- else }}
-		{{ $s.Type.Name }}(ctx context.Context, operationName string) ({{ $s.Type.Name }}, error)
+		{{ $s.Type.Name }}(ctx context.Context, operationName string, scopes []string, paramsByName map[string]interface{}) ({{ $s.Type.Name }}, error)
 		{{- end }}
->>>>>>> d44add5a
 	{{- end }}
 {{- end }}
 }
@@ -149,27 +143,19 @@
 {{- range $s := $.Securities }}
 func (s *Client) security{{ $s.Type.Name }}(ctx context.Context, operationName string, paramsByName map[string]interface{}, req *http.Request) error {
 	{{- if $s.Format.IsCustomSecurity }}
-<<<<<<< HEAD
+		{{- if $.SecurityReentrantEnabled }}
+		if err := s.sec.{{ $s.Type.Name }}(ctx, operationName, securityScopes[operationName], paramsByName, req, s); err != nil {
+		{{- else }}
 		if err := s.sec.{{ $s.Type.Name }}(ctx, operationName, securityScopes[operationName], paramsByName, req); err != nil {
-			return errors.Wrap(err, {{ printf "security source %q" $s.Type.Name | quote }})
-		}
-	{{- else }}
-		t, err := s.sec.{{ $s.Type.Name }}(ctx, operationName, securityScopes[operationName], paramsByName)
-=======
-		{{- if $.SecurityReentrantEnabled }}
-		if err := s.sec.{{ $s.Type.Name }}(ctx, operationName, req, s); err != nil {
-		{{- else }}
-		if err := s.sec.{{ $s.Type.Name }}(ctx, operationName, req); err != nil {
 		{{- end }}
 			return errors.Wrap(err, {{ printf "security source %q" $s.Type.Name | quote }})
 		}
 	{{- else }}
 		{{- if $.SecurityReentrantEnabled }}
-		t, err := s.sec.{{ $s.Type.Name }}(ctx, operationName, s)
+		t, err := s.sec.{{ $s.Type.Name }}(ctx, operationName, securityScopes[operationName], paramsByName, s)
 		{{- else }}
-		t, err := s.sec.{{ $s.Type.Name }}(ctx, operationName)
+		t, err := s.sec.{{ $s.Type.Name }}(ctx, operationName, securityScopes[operationName], paramsByName)
 		{{- end }}
->>>>>>> d44add5a
 		if err != nil {
 			return errors.Wrap(err, {{ printf "security source %q" $s.Type.Name | quote }})
 		}
